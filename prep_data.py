import pandas as pd
import numpy as np
import torch
import os
from transformers import DistilBertTokenizer

# We need the DistilBertTokenizerFast to tokenize text
from transformers import DistilBertTokenizerFast

def get_prepared_data(data_path="data"):
    """
    Load and clean the IMDB dataset from CSV(s) in data_path, then return
    a dictionary of {'text_input': {...}, 'tabular_input': ...} plus a target tensor.
    This allows us to feed DistilBERT + numeric features into MyModel.
    """
    # --- 1. Read all CSV files in 'data/' and merge on 'Series_Title' ---
    df = get_raw_data(data_path)

<<<<<<< HEAD
    # We'll assume 'Overview' is our text column for BERT
    if "Overview" not in df.columns:
        # If your dataset truly has no 'Overview', remove the BERT usage from model.py
        df["Overview"] = ""
    df["Overview"] = df["Overview"].fillna("")

    # --- 2. Clean & parse 'Runtime' from 'XYZ min' to integer ---
=======
    # Store Series_Title for tokenization before cleaning
    titles = df['Series_Title'].tolist()

    # 2. Clean & parse 'Runtime' from 'XYZ min' to integer
>>>>>>> 30b4695a
    df["Runtime"] = df["Runtime"].apply(parse_runtime)

    # --- 3. Clean & parse 'Gross' ---
    df["Gross"] = df["Gross"].apply(parse_gross)

    # Drop rows missing essential columns
    df.dropna(subset=["Gross", "Runtime"], inplace=True)

    # --- 4. Clean 'Released_Year' ---
    df["Released_Year"] = df["Released_Year"].apply(safe_int)

<<<<<<< HEAD
    # --- 5. Extract just the first 'Genre' (e.g. 'Action, Crime' → 'Action') ---
=======
    # 6. Extract just the first 'Genre'
>>>>>>> 30b4695a
    df["Genre"] = df["Genre"].apply(lambda x: x.split(",")[0] if isinstance(x, str) else x)

    # --- 6. One-hot encode 'Genre' & 'Certificate' ---
    df = pd.get_dummies(df, columns=["Genre", "Certificate"], dummy_na=True)

<<<<<<< HEAD
    # --- 7. We'll keep 'Overview' for text,
    #         but drop other columns we don't need. ---
    drop_cols = ["Poster_Link", "Series_Title", "Director",
=======
    # 8. Tokenize the text data
    tokenizer = DistilBertTokenizer.from_pretrained('distilbert-base-uncased')
    text_encodings = tokenizer(titles, 
                             truncation=True, 
                             padding=True,
                             return_tensors='pt')

    # 9. Drop columns we don't need
    drop_cols = ["Poster_Link", "Series_Title", "Overview", "Director",
>>>>>>> 30b4695a
                 "Star1", "Star2", "Star3", "Star4"]
    for col in drop_cols:
        if col in df.columns:
            df.drop(columns=[col], inplace=True)

<<<<<<< HEAD
    # --- 8. Convert all remaining columns (except 'Overview') to numeric ---
    # Separate out the Overviews
    overviews = df["Overview"].values
    df.drop(columns=["Overview"], inplace=True)

    # Convert to numeric, dropping rows with NaNs
    df = df.apply(pd.to_numeric, errors="coerce")
    df.dropna(inplace=True)

    # --- 9. Separate target = 'Gross' from the numeric features ---
    target = df["Gross"].values
    df.drop(columns=["Gross"], inplace=True)

    # Now 'df' has your tabular numeric features
    tabular_data = df.values  # shape [N, num_features]

    # --- 10. Tokenize Overviews with DistilBERT tokenizer ---
    tokenizer = DistilBertTokenizerFast.from_pretrained("distilbert-base-uncased")
    encodings = tokenizer(
        list(overviews),
        padding=True,
        truncation=True,
        max_length=64,
        return_tensors="pt"  # return PyTorch tensors
    )

    # encodings["input_ids"]  -> shape [N, seq_len]
    # encodings["attention_mask"] -> shape [N, seq_len]
    input_ids = encodings["input_ids"]
    attention_mask = encodings["attention_mask"]

    # --- 11. Build final feature dict & convert to Torch tensors ---
    tabular_input = torch.tensor(tabular_data, dtype=torch.float32)
    features = {
        "text_input": {
            "input_ids": input_ids,            # shape [N, seq_len]
            "attention_mask": attention_mask   # shape [N, seq_len]
        },
        "tabular_input": tabular_input         # shape [N, num_features]
    }

    # Convert target
    target = torch.tensor(target.reshape(-1, 1), dtype=torch.float32)
=======
    # 10. Convert remaining columns to numeric
    for col in df.columns:
        df[col] = pd.to_numeric(df[col], errors='coerce')
    
    # Make sure to drop NaN values
    df.dropna(inplace=True)

    # Prepare tabular features (all numeric columns except target)
    numeric_features = df.select_dtypes(include=['float64', 'int64']).drop(columns=['Gross'])
    tabular_tensor = torch.tensor(numeric_features.values, dtype=torch.float32)

    # Normalize the gross values (target) using log transformation
    # This is common for monetary values which can have large ranges
    target = torch.log(torch.tensor(df['Gross'].values, dtype=torch.float32))

    # Normalize tabular features using standard scaling
    tabular_mean = tabular_tensor.mean(dim=0)
    tabular_std = tabular_tensor.std(dim=0)
    tabular_tensor = (tabular_tensor - tabular_mean) / (tabular_std + 1e-7)

    # Structure the features
    features = {
        "text_input": {
            "input_ids": text_encodings['input_ids'],
            "attention_mask": text_encodings['attention_mask']
        },
        "tabular_input": tabular_tensor
    }
>>>>>>> 30b4695a

    return features, target


def get_raw_data(data_path="data"):
    """
    Reads every CSV in 'data_path' and merges them on 'Series_Title'.
    Returns a single DataFrame of all merged data.
    """
    files = os.listdir(data_path)
    data = pd.DataFrame()

    for file in files:
        if file.endswith(".csv"):
            temp = pd.read_csv(os.path.join(data_path, file), encoding="utf-8",
                               na_values=["NA", "", " "])
            if "Series_Title" not in temp.columns:
                continue
            temp.dropna(subset=["Series_Title"], inplace=True)

            if data.empty:
                data = temp
            else:
                data = pd.merge(data, temp, on="Series_Title", how="outer")

    return data


def parse_runtime(x):
    """
    Convert a runtime string like '142 min' → integer 142.
    Returns np.nan if it cannot parse.
    """
    if not isinstance(x, str):
        return np.nan
    x = x.strip().lower()
    if x.endswith("min"):
        x = x.replace("min", "").strip()
        try:
            return int(x)
        except ValueError:
            return np.nan
    return np.nan


def parse_gross(x):
    """
    Convert a gross string like '4,360,000' → 4360000 (float).
    If the row has '#####', return NaN.
    """
    if not isinstance(x, str):
        return np.nan
    x = x.strip()
    if "####" in x:
        return np.nan
    x = x.replace(",", "")
    try:
        return float(x)
    except ValueError:
        return np.nan


def safe_int(x):
    """
    Convert a string (or numeric) to int, else return NaN.
    """
    try:
        return int(x)
    except:
        return np.nan


def get_all_titles(data_path="data"):
    df = get_raw_data(data_path)
    return df["Series_Title"]<|MERGE_RESOLUTION|>--- conflicted
+++ resolved
@@ -16,7 +16,9 @@
     # --- 1. Read all CSV files in 'data/' and merge on 'Series_Title' ---
     df = get_raw_data(data_path)
 
-<<<<<<< HEAD
+    # Store Series_Title for tokenization before cleaning
+    titles = df['Series_Title'].tolist()
+
     # We'll assume 'Overview' is our text column for BERT
     if "Overview" not in df.columns:
         # If your dataset truly has no 'Overview', remove the BERT usage from model.py
@@ -24,12 +26,6 @@
     df["Overview"] = df["Overview"].fillna("")
 
     # --- 2. Clean & parse 'Runtime' from 'XYZ min' to integer ---
-=======
-    # Store Series_Title for tokenization before cleaning
-    titles = df['Series_Title'].tolist()
-
-    # 2. Clean & parse 'Runtime' from 'XYZ min' to integer
->>>>>>> 30b4695a
     df["Runtime"] = df["Runtime"].apply(parse_runtime)
 
     # --- 3. Clean & parse 'Gross' ---
@@ -41,21 +37,16 @@
     # --- 4. Clean 'Released_Year' ---
     df["Released_Year"] = df["Released_Year"].apply(safe_int)
 
-<<<<<<< HEAD
     # --- 5. Extract just the first 'Genre' (e.g. 'Action, Crime' → 'Action') ---
-=======
     # 6. Extract just the first 'Genre'
->>>>>>> 30b4695a
     df["Genre"] = df["Genre"].apply(lambda x: x.split(",")[0] if isinstance(x, str) else x)
 
     # --- 6. One-hot encode 'Genre' & 'Certificate' ---
     df = pd.get_dummies(df, columns=["Genre", "Certificate"], dummy_na=True)
 
-<<<<<<< HEAD
     # --- 7. We'll keep 'Overview' for text,
     #         but drop other columns we don't need. ---
     drop_cols = ["Poster_Link", "Series_Title", "Director",
-=======
     # 8. Tokenize the text data
     tokenizer = DistilBertTokenizer.from_pretrained('distilbert-base-uncased')
     text_encodings = tokenizer(titles, 
@@ -65,13 +56,11 @@
 
     # 9. Drop columns we don't need
     drop_cols = ["Poster_Link", "Series_Title", "Overview", "Director",
->>>>>>> 30b4695a
                  "Star1", "Star2", "Star3", "Star4"]
     for col in drop_cols:
         if col in df.columns:
             df.drop(columns=[col], inplace=True)
 
-<<<<<<< HEAD
     # --- 8. Convert all remaining columns (except 'Overview') to numeric ---
     # Separate out the Overviews
     overviews = df["Overview"].values
@@ -79,6 +68,11 @@
 
     # Convert to numeric, dropping rows with NaNs
     df = df.apply(pd.to_numeric, errors="coerce")
+    # 10. Convert remaining columns to numeric
+    for col in df.columns:
+        df[col] = pd.to_numeric(df[col], errors='coerce')
+    
+    # Make sure to drop NaN values
     df.dropna(inplace=True)
 
     # --- 9. Separate target = 'Gross' from the numeric features ---
@@ -115,14 +109,6 @@
 
     # Convert target
     target = torch.tensor(target.reshape(-1, 1), dtype=torch.float32)
-=======
-    # 10. Convert remaining columns to numeric
-    for col in df.columns:
-        df[col] = pd.to_numeric(df[col], errors='coerce')
-    
-    # Make sure to drop NaN values
-    df.dropna(inplace=True)
-
     # Prepare tabular features (all numeric columns except target)
     numeric_features = df.select_dtypes(include=['float64', 'int64']).drop(columns=['Gross'])
     tabular_tensor = torch.tensor(numeric_features.values, dtype=torch.float32)
@@ -144,7 +130,6 @@
         },
         "tabular_input": tabular_tensor
     }
->>>>>>> 30b4695a
 
     return features, target
 
