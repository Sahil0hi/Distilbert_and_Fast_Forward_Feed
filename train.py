import torch
import torch.nn as nn
from sklearn.model_selection import train_test_split

from prep_data import get_prepared_data
from model import create_model

def train_model(model, optimizer, criterion, X_train, y_train, X_val, y_val, training_updates=True):
    """
    Trains the model with DistilBERT + tabular data.
    X_train and X_val are dicts:
      {
         "text_input": {"input_ids": ..., "attention_mask": ...},
         "tabular_input": ...
      }
    y_train and y_val are tensors of shape [N, 1].
    """
    num_epochs = 2000  # typically fewer is enough

    for epoch in range(num_epochs):
        model.train()
        optimizer.zero_grad()
<<<<<<< HEAD

        # forward pass on training
        train_output = model(X_train)
        train_loss = criterion(train_output, y_train)

        train_loss.backward()
=======
        # X_train is already a dictionary with the expected structure
        output = model(X_train)
        loss = criterion(output.squeeze(), y_train)  # squeeze output to match target shape
        loss.backward()
>>>>>>> 30b4695a
        optimizer.step()

        if training_updates and epoch % max(1, (num_epochs // 10)) == 0:
            model.eval()
            with torch.no_grad():
<<<<<<< HEAD
                val_output = model(X_val)
                val_loss = criterion(val_output, y_val)
            print(f"Epoch {epoch} | Training Loss: {train_loss.item():.4f}, Validation Loss: {val_loss.item():.4f}")
=======
                output = model(X_val)
                val_loss = criterion(output.squeeze(), y_val)
                print(f"Epoch {epoch} | Training Loss: {loss.item()}, Validation Loss: {val_loss.item()}")
>>>>>>> 30b4695a

    return model


if __name__ == '__main__':
    # 1. Load data from prep_data.py
    features, target = get_prepared_data()
<<<<<<< HEAD

    # features is dict:
    #   {
    #     "text_input": {
    #       "input_ids": shape [N, seq_len],
    #       "attention_mask": shape [N, seq_len]
    #     },
    #     "tabular_input": shape [N, tab_feat_dim]
    #   }
    # target is shape [N, 1]

    # 2. We split each relevant part for train/val
    X_tab = features["tabular_input"]
    X_ids = features["text_input"]["input_ids"]
    X_mask = features["text_input"]["attention_mask"]

    (X_tab_train, X_tab_val,
     X_ids_train, X_ids_val,
     X_mask_train, X_mask_val,
     y_train, y_val) = train_test_split(
         X_tab,
         X_ids,
         X_mask,
         target,
         test_size=0.2,
         random_state=42
    )

    # 3. Rebuild the dictionary for training & validation
    train_features = {
        "text_input": {
            "input_ids": X_ids_train,
            "attention_mask": X_mask_train
        },
        "tabular_input": X_tab_train
    }

    val_features = {
        "text_input": {
            "input_ids": X_ids_val,
            "attention_mask": X_mask_val
        },
        "tabular_input": X_tab_val
    }

    # 4. Create model & optimizer
    model, optimizer = create_model(train_features)

    # 5. Define loss
=======
    
    # Debug prints
    print("Features structure:")
    print(f"Type of features: {type(features)}")
    for key in features:
        print(f"\nKey: {key}")
        if isinstance(features[key], dict):
            for subkey in features[key]:
                print(f"  Subkey: {subkey}")
                print(f"  Shape: {features[key][subkey].shape if hasattr(features[key][subkey], 'shape') else 'No shape'}")
        else:
            print(f"Shape: {features[key].shape if hasattr(features[key], 'shape') else 'No shape'}")
    
    print("\nTarget shape:", target.shape if hasattr(target, 'shape') else 'No shape')

    # Convert target to tensor if it isn't already
    if not isinstance(target, torch.Tensor):
        target = torch.tensor(target, dtype=torch.float32)

    # Create custom train/val split that preserves dictionary structure
    indices = list(range(len(target)))
    train_idx, val_idx = train_test_split(indices, test_size=0.2)
    
    # Convert indices to torch tensors for indexing
    train_idx = torch.tensor(train_idx)
    val_idx = torch.tensor(val_idx)

    # Split the features dictionary using proper tensor indexing
    X_train = {
        "text_input": {
            "input_ids": features["text_input"]["input_ids"].index_select(0, train_idx),
            "attention_mask": features["text_input"]["attention_mask"].index_select(0, train_idx)
        },
        "tabular_input": features["tabular_input"].index_select(0, train_idx)
    }
    
    X_val = {
        "text_input": {
            "input_ids": features["text_input"]["input_ids"].index_select(0, val_idx),
            "attention_mask": features["text_input"]["attention_mask"].index_select(0, val_idx)
        },
        "tabular_input": features["tabular_input"].index_select(0, val_idx)
    }

    y_train = target[train_idx]
    y_val = target[val_idx]

    # Create model
    model, optimizer = create_model(X_train)

    # Define loss function and optimizer
>>>>>>> 30b4695a
    criterion = nn.MSELoss()

    # 6. Train
    model = train_model(model, optimizer, criterion, train_features, y_train, val_features, y_val)

    # 7. Evaluate
    model.eval()
    with torch.no_grad():
<<<<<<< HEAD
        val_output = model(val_features)
        val_loss = criterion(val_output, y_val).item()
        val_var = y_val.var().item()
    val_acc = 1 - (val_loss / val_var)

    print(f"Final Validation Loss: {val_loss:.4f}")
    print(f"Final Validation Accuracy: {val_acc:.4f}")
=======
        output = model(X_val)
        loss = criterion(output.squeeze(), y_val)
        print(f"Final Validation Loss: {loss.item()}")
        # validation accuracy
        print(f"Final Validation Accuracy: {1 - loss.item() / y_val.var()}")
>>>>>>> 30b4695a

    # 8. Save model
    torch.save(model, "saved_weights/model.pth")
    print("Model saved as model.pth")<|MERGE_RESOLUTION|>--- conflicted
+++ resolved
@@ -20,33 +20,20 @@
     for epoch in range(num_epochs):
         model.train()
         optimizer.zero_grad()
-<<<<<<< HEAD
 
         # forward pass on training
         train_output = model(X_train)
         train_loss = criterion(train_output, y_train)
 
         train_loss.backward()
-=======
-        # X_train is already a dictionary with the expected structure
-        output = model(X_train)
-        loss = criterion(output.squeeze(), y_train)  # squeeze output to match target shape
-        loss.backward()
->>>>>>> 30b4695a
         optimizer.step()
 
         if training_updates and epoch % max(1, (num_epochs // 10)) == 0:
             model.eval()
             with torch.no_grad():
-<<<<<<< HEAD
                 val_output = model(X_val)
                 val_loss = criterion(val_output, y_val)
             print(f"Epoch {epoch} | Training Loss: {train_loss.item():.4f}, Validation Loss: {val_loss.item():.4f}")
-=======
-                output = model(X_val)
-                val_loss = criterion(output.squeeze(), y_val)
-                print(f"Epoch {epoch} | Training Loss: {loss.item()}, Validation Loss: {val_loss.item()}")
->>>>>>> 30b4695a
 
     return model
 
@@ -54,7 +41,20 @@
 if __name__ == '__main__':
     # 1. Load data from prep_data.py
     features, target = get_prepared_data()
-<<<<<<< HEAD
+    
+    # Debug prints
+    print("Features structure:")
+    print(f"Type of features: {type(features)}")
+    for key in features:
+        print(f"\nKey: {key}")
+        if isinstance(features[key], dict):
+            for subkey in features[key]:
+                print(f"  Subkey: {subkey}")
+                print(f"  Shape: {features[key][subkey].shape if hasattr(features[key][subkey], 'shape') else 'No shape'}")
+        else:
+            print(f"Shape: {features[key].shape if hasattr(features[key], 'shape') else 'No shape'}")
+    
+    print("\nTarget shape:", target.shape if hasattr(target, 'shape') else 'No shape')
 
     # features is dict:
     #   {
@@ -104,59 +104,6 @@
     model, optimizer = create_model(train_features)
 
     # 5. Define loss
-=======
-    
-    # Debug prints
-    print("Features structure:")
-    print(f"Type of features: {type(features)}")
-    for key in features:
-        print(f"\nKey: {key}")
-        if isinstance(features[key], dict):
-            for subkey in features[key]:
-                print(f"  Subkey: {subkey}")
-                print(f"  Shape: {features[key][subkey].shape if hasattr(features[key][subkey], 'shape') else 'No shape'}")
-        else:
-            print(f"Shape: {features[key].shape if hasattr(features[key], 'shape') else 'No shape'}")
-    
-    print("\nTarget shape:", target.shape if hasattr(target, 'shape') else 'No shape')
-
-    # Convert target to tensor if it isn't already
-    if not isinstance(target, torch.Tensor):
-        target = torch.tensor(target, dtype=torch.float32)
-
-    # Create custom train/val split that preserves dictionary structure
-    indices = list(range(len(target)))
-    train_idx, val_idx = train_test_split(indices, test_size=0.2)
-    
-    # Convert indices to torch tensors for indexing
-    train_idx = torch.tensor(train_idx)
-    val_idx = torch.tensor(val_idx)
-
-    # Split the features dictionary using proper tensor indexing
-    X_train = {
-        "text_input": {
-            "input_ids": features["text_input"]["input_ids"].index_select(0, train_idx),
-            "attention_mask": features["text_input"]["attention_mask"].index_select(0, train_idx)
-        },
-        "tabular_input": features["tabular_input"].index_select(0, train_idx)
-    }
-    
-    X_val = {
-        "text_input": {
-            "input_ids": features["text_input"]["input_ids"].index_select(0, val_idx),
-            "attention_mask": features["text_input"]["attention_mask"].index_select(0, val_idx)
-        },
-        "tabular_input": features["tabular_input"].index_select(0, val_idx)
-    }
-
-    y_train = target[train_idx]
-    y_val = target[val_idx]
-
-    # Create model
-    model, optimizer = create_model(X_train)
-
-    # Define loss function and optimizer
->>>>>>> 30b4695a
     criterion = nn.MSELoss()
 
     # 6. Train
@@ -165,7 +112,6 @@
     # 7. Evaluate
     model.eval()
     with torch.no_grad():
-<<<<<<< HEAD
         val_output = model(val_features)
         val_loss = criterion(val_output, y_val).item()
         val_var = y_val.var().item()
@@ -173,13 +119,6 @@
 
     print(f"Final Validation Loss: {val_loss:.4f}")
     print(f"Final Validation Accuracy: {val_acc:.4f}")
-=======
-        output = model(X_val)
-        loss = criterion(output.squeeze(), y_val)
-        print(f"Final Validation Loss: {loss.item()}")
-        # validation accuracy
-        print(f"Final Validation Accuracy: {1 - loss.item() / y_val.var()}")
->>>>>>> 30b4695a
 
     # 8. Save model
     torch.save(model, "saved_weights/model.pth")
