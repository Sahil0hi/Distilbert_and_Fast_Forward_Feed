import torch
import torch.nn as nn
import torch.optim as optim

# Hugging Face transformer
from transformers import DistilBertModel

class MyModel(nn.Module):
    """
    Example: DistilBERT for the 'Overview' text + feedforward for tabular features.
    Combines the two to predict 'Gross'.
    """
    def __init__(self, tabular_input_dim, text_embedding_dim=768):
        super(MyModel, self).__init__()

        # DistilBERT
        self.bert = DistilBertModel.from_pretrained("distilbert-base-uncased")

        # Small feed-forward for tabular data
        self.tabular_net = nn.Sequential(
            nn.Linear(tabular_input_dim, 64),
            nn.ReLU(),
            nn.Linear(64, 32),
            nn.ReLU()
        )

<<<<<<< HEAD
        # Combine text embedding (768) + tabular embedding (32) => 800
=======
        # combines [BERT-embedding + tabular features]
        #    DistilBERT's pooled output is typically 768-dim. We pass that plus
        #    the 32-dim output from tabular_net = 800 dims total
>>>>>>> 30b4695a
        combined_dim = text_embedding_dim + 32
        self.final_regressor = nn.Sequential(
            nn.Linear(combined_dim, 64),
            nn.ReLU(),
            nn.Linear(64, 1)  # final output: box-office gross
        )

    def forward(self, inputs):
        """
        'inputs' should be a dict:
          {
            "text_input": {
                "input_ids": ...,
                "attention_mask": ...
            },
            "tabular_input": ...
          }
        """
        text_input = inputs["text_input"]        # { "input_ids": ..., "attention_mask": ... }
        tab_input  = inputs["tabular_input"]     # numeric features [batch_size, n_tab_features]

        # 1) DistilBERT forward
        bert_out = self.bert(**text_input)       # returns BaseModelOutput
        # Last hidden state shape: [batch_size, seq_len, hidden_size]
        # We'll take the [CLS] token (index=0) from each sequence
        cls_embedding = bert_out.last_hidden_state[:, 0, :]  # [batch_size, 768]

        # 2) Tabular feed-forward
        tab_out = self.tabular_net(tab_input)    # [batch_size, 32]

        # 3) Concatenate
        combined = torch.cat([cls_embedding, tab_out], dim=1)  # [batch_size, 800]

        # 4) Final regression
        output = self.final_regressor(combined)  # [batch_size, 1]
        return output


def create_model(features):
<<<<<<< HEAD
    """
    Expects 'features' = {
      "text_input": {
         "input_ids": (N, seq_len),
         "attention_mask": (N, seq_len)
      },
      "tabular_input": (N, tabular_features)
    }
    """
    tabular_input_dim = features["tabular_input"].shape[1]
    model = MyModel(tabular_input_dim)

    # define optimizer
    optimizer = optim.Adam(model.parameters(), lr=1e-4)
=======
    tabular_input_dim = features["tabular_input"].shape[1]
    model = MyModel(tabular_input_dim)
    
    # Reduce learning rate
    optimizer = optim.Adam(model.parameters(), lr=1e-5)  # Changed from 1e-4
    
>>>>>>> 30b4695a
    return model, optimizer


if __name__ == '__main__':
    # Simple test with dummy data
    dummy_tab = torch.randn(5, 10)
    dummy_text_ids = torch.randint(0, 30522, (5, 12))
    dummy_mask = torch.ones(5, 12)

    dummy_features = {
        "text_input": {"input_ids": dummy_text_ids, "attention_mask": dummy_mask},
        "tabular_input": dummy_tab
    }

    model, optimizer = create_model(dummy_features)
    out = model(dummy_features)
    print("Output shape:", out.shape)  # [5, 1]
    print(model)<|MERGE_RESOLUTION|>--- conflicted
+++ resolved
@@ -24,13 +24,7 @@
             nn.ReLU()
         )
 
-<<<<<<< HEAD
         # Combine text embedding (768) + tabular embedding (32) => 800
-=======
-        # combines [BERT-embedding + tabular features]
-        #    DistilBERT's pooled output is typically 768-dim. We pass that plus
-        #    the 32-dim output from tabular_net = 800 dims total
->>>>>>> 30b4695a
         combined_dim = text_embedding_dim + 32
         self.final_regressor = nn.Sequential(
             nn.Linear(combined_dim, 64),
@@ -70,29 +64,12 @@
 
 
 def create_model(features):
-<<<<<<< HEAD
-    """
-    Expects 'features' = {
-      "text_input": {
-         "input_ids": (N, seq_len),
-         "attention_mask": (N, seq_len)
-      },
-      "tabular_input": (N, tabular_features)
-    }
-    """
-    tabular_input_dim = features["tabular_input"].shape[1]
-    model = MyModel(tabular_input_dim)
-
-    # define optimizer
-    optimizer = optim.Adam(model.parameters(), lr=1e-4)
-=======
     tabular_input_dim = features["tabular_input"].shape[1]
     model = MyModel(tabular_input_dim)
     
     # Reduce learning rate
     optimizer = optim.Adam(model.parameters(), lr=1e-5)  # Changed from 1e-4
     
->>>>>>> 30b4695a
     return model, optimizer
 
 
